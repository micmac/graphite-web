--- conflicted
+++ resolved
@@ -9,12 +9,8 @@
 from django.http import QueryDict
 from django.conf import settings
 from django.contrib.auth import login, authenticate, logout
-<<<<<<< HEAD
 from django.contrib.staticfiles import finders
-=======
 from graphite.compat import HttpResponse
->>>>>>> 8072890e
-from graphite.util import json, getProfile
 from graphite.dashboard.models import Dashboard, Template
 from graphite.render.views import renderView
 from send_graph import send_graph_email
@@ -221,7 +217,7 @@
   if editGroup and len(user.groups.filter(name = editGroup)) == 0:
     permissions = []
   return permissions
-  
+
 
 def save(request, name):
   if 'change' not in getPermissions(request.user):
@@ -403,7 +399,7 @@
 def json_response(obj):
   return HttpResponse(content_type='application/json', content=json.dumps(obj))
 
-  
+
 def user_login(request):
   response = dict(errors={}, text={}, success=False, permissions=[])
   user = authenticate(username=request.POST['username'],
