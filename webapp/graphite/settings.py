"""Copyright 2008 Orbitz WorldWide

Licensed under the Apache License, Version 2.0 (the "License");
you may not use this file except in compliance with the License.
You may obtain a copy of the License at

   http://www.apache.org/licenses/LICENSE-2.0

Unless required by applicable law or agreed to in writing, software
distributed under the License is distributed on an "AS IS" BASIS,
WITHOUT WARRANTIES OR CONDITIONS OF ANY KIND, either express or implied.
See the License for the specific language governing permissions and
limitations under the License."""
# Django settings for graphite project.
# DO NOT MODIFY THIS FILE DIRECTLY - use local_settings.py instead
import sys, os
from django import VERSION as DJANGO_VERSION
from os.path import abspath, dirname, join

<<<<<<< HEAD
try:
  import rrdtool
except ImportError:
  rrdtool = False

_APP_SETTINGS_LOADED = False
WEBAPP_VERSION = '0.9.10-pre5'
=======
WEBAPP_VERSION = '0.9.10-pre1'
>>>>>>> d63e3fd8
DEBUG = False
JAVASCRIPT_DEBUG = False

# Filesystem layout
WEB_DIR = dirname( abspath(__file__) )
WEBAPP_DIR = dirname(WEB_DIR)
GRAPHITE_ROOT = dirname(WEBAPP_DIR)
THIRDPARTY_DIR = join(WEB_DIR,'thirdparty')
# Initialize additional path variables
# Defaults for these are set after local_settings is imported
CONTENT_DIR = ''
CSS_DIR = ''
CONF_DIR = ''
DASHBOARD_CONF = ''
GRAPHTEMPLATES_CONF = ''
STORAGE_DIR = ''
WHITELIST_FILE = ''
INDEX_FILE = ''
LOG_DIR = ''
CERES_DIR = ''
WHISPER_DIR = ''
RRD_DIR = ''
STANDARD_DIRS = []

CLUSTER_SERVERS = []

sys.path.insert(0, WEBAPP_DIR)
# Allow local versions of the libs shipped in thirdparty to take precedence
sys.path.append(THIRDPARTY_DIR)

# Cluster settings
CLUSTER_SERVERS = []
REMOTE_FIND_TIMEOUT = 3.0
REMOTE_FETCH_TIMEOUT = 6.0
REMOTE_RETRY_DELAY = 60.0
REMOTE_READER_CACHE_SIZE_LIMIT = 1000
CARBONLINK_HOSTS = ["127.0.0.1:7002"]
CARBONLINK_TIMEOUT = 1.0
CARBONLINK_HASHING_KEYFUNC = None
CARBONLINK_RETRY_DELAY = 15
REPLICATION_FACTOR = 1
MEMCACHE_HOSTS = []
FIND_CACHE_DURATION = 300
FIND_TOLERANCE = 2 * FIND_CACHE_DURATION
DEFAULT_CACHE_DURATION = 60 #metric data and graphs are cached for one minute by default
LOG_CACHE_PERFORMANCE = False

#Remote rendering settings
REMOTE_RENDERING = False #if True, rendering is delegated to RENDERING_HOSTS
RENDERING_HOSTS = []
REMOTE_RENDER_CONNECT_TIMEOUT = 1.0
LOG_RENDERING_PERFORMANCE = False

#Miscellaneous settings
SMTP_SERVER = "localhost"
DOCUMENTATION_URL = "http://graphite.readthedocs.org/"
ALLOW_ANONYMOUS_CLI = True
LOG_METRIC_ACCESS = False
LEGEND_MAX_ITEMS = 10

#Authentication settings
USE_LDAP_AUTH = False
LDAP_SERVER = "" # "ldapserver.mydomain.com"
LDAP_PORT = 389
LDAP_SEARCH_BASE = "" # "OU=users,DC=mydomain,DC=com"
LDAP_BASE_USER = "" # "CN=some_readonly_account,DC=mydomain,DC=com"
LDAP_BASE_PASS = "" # "my_password"
LDAP_USER_QUERY = "" # "(username=%s)"  For Active Directory use "(sAMAccountName=%s)"
LDAP_URI = None

#Set this to True to delegate authentication to the web server
USE_REMOTE_USER_AUTHENTICATION = False

# Override to link a different URL for login (e.g. for django_openid_auth)
LOGIN_URL = '/account/login'

#Initialize database settings - Old style (pre 1.2)
DATABASE_ENGINE = 'django.db.backends.sqlite3'	# 'postgresql', 'mysql', 'sqlite3' or 'ado_mssql'.
DATABASE_NAME = ''				# Or path to database file if using sqlite3.
DATABASE_USER = ''				# Not used with sqlite3.
DATABASE_PASSWORD = ''				# Not used with sqlite3.
DATABASE_HOST = ''				# Set to empty string for localhost. Not used with sqlite3.
DATABASE_PORT = ''				# Set to empty string for default. Not used with sqlite3.

# If using rrdcached, set to the address or socket of the daemon
FLUSHRRDCACHED = ''

## Load our local_settings
try:
  from graphite.local_settings import *
except ImportError:
  print >> sys.stderr, "Could not import graphite.local_settings, using defaults!"

## Load Django settings if they werent picked up in local_settings
if not _APP_SETTINGS_LOADED:
  from graphite.app_settings import *

## Set config dependent on flags set in local_settings
# Path configuration
if not CONTENT_DIR:
  CONTENT_DIR = join(WEBAPP_DIR, 'content')
if not CSS_DIR:
  CSS_DIR = join(CONTENT_DIR, 'css')

if not CONF_DIR:
  CONF_DIR = os.environ.get('GRAPHITE_CONF_DIR', join(GRAPHITE_ROOT, 'conf'))
if not DASHBOARD_CONF:
  DASHBOARD_CONF = join(CONF_DIR, 'dashboard.conf')
if not GRAPHTEMPLATES_CONF:
  GRAPHTEMPLATES_CONF = join(CONF_DIR, 'graphTemplates.conf')

if not STORAGE_DIR:
  STORAGE_DIR = os.environ.get('GRAPHITE_STORAGE_DIR', join(GRAPHITE_ROOT, 'storage'))
if not WHITELIST_FILE:
  WHITELIST_FILE = join(STORAGE_DIR, 'lists', 'whitelist')
if not INDEX_FILE:
  INDEX_FILE = join(STORAGE_DIR, 'index')
if not LOG_DIR:
  LOG_DIR = join(STORAGE_DIR, 'log', 'webapp')
if not WHISPER_DIR:
  WHISPER_DIR = join(STORAGE_DIR, 'whisper/')
if not CERES_DIR:
  CERES_DIR = join(STORAGE_DIR, 'ceres/')
if not RRD_DIR:
  RRD_DIR = join(STORAGE_DIR, 'rrd/')
if not STANDARD_DIRS:
  try:
    import whisper
    if os.path.exists(WHISPER_DIR):
      STANDARD_DIRS.append(WHISPER_DIR)
  except ImportError:
    print >> sys.stderr, "WARNING: whisper module could not be loaded, whisper support disabled"
  try:
    import rrdtool
    if os.path.exists(RRD_DIR):
      STANDARD_DIRS.append(RRD_DIR)
  except ImportError:
    pass

# Default sqlite db file
# This is set here so that a user-set STORAGE_DIR is available
if 'sqlite3' in DATABASE_ENGINE \
    and not DATABASE_NAME:
  DATABASE_NAME = join(STORAGE_DIR, 'graphite.db')

# Caching shortcuts
if MEMCACHE_HOSTS:
  CACHE_BACKEND = 'memcached://' + ';'.join(MEMCACHE_HOSTS) + ('/?timeout=%d' % DEFAULT_CACHE_DURATION)

# Authentication shortcuts
if USE_LDAP_AUTH and LDAP_URI is None:
  LDAP_URI = "ldap://%s:%d/" % (LDAP_SERVER, LDAP_PORT)

if USE_REMOTE_USER_AUTHENTICATION:
  MIDDLEWARE_CLASSES += ('django.contrib.auth.middleware.RemoteUserMiddleware',)
  AUTHENTICATION_BACKENDS.insert(0,'django.contrib.auth.backends.RemoteUserBackend')

if USE_LDAP_AUTH:
  AUTHENTICATION_BACKENDS.insert(0,'graphite.account.ldapBackend.LDAPBackend')<|MERGE_RESOLUTION|>--- conflicted
+++ resolved
@@ -17,17 +17,9 @@
 from django import VERSION as DJANGO_VERSION
 from os.path import abspath, dirname, join
 
-<<<<<<< HEAD
-try:
-  import rrdtool
-except ImportError:
-  rrdtool = False
 
 _APP_SETTINGS_LOADED = False
-WEBAPP_VERSION = '0.9.10-pre5'
-=======
-WEBAPP_VERSION = '0.9.10-pre1'
->>>>>>> d63e3fd8
+WEBAPP_VERSION = '0.10.0-alpha'
 DEBUG = False
 JAVASCRIPT_DEBUG = False
 
